--- conflicted
+++ resolved
@@ -48,32 +48,6 @@
    configure)
       deb-systemd-helper enable privleapd.service
       deb-systemd-helper enable leapctl@.service
-<<<<<<< HEAD
-      deb-systemd-invoke start privleapd.service
-      ## If this is the first installation, we need to start the leapctl
-      ## services corresponding to each actively logged-in user, otherwise
-      ## privleap won't work until the next login (or potentially until the
-      ## next reboot depending on the user's setup).
-      ##
-      ## deb-systemd-invoke doesn't work here because the leapctl instance
-      ## units are considered "disabled" by systemd even though they start
-      ## properly. This fact means deb-systemd-invoke will just ignore the
-      ## start commands.
-      ##
-      ## debhelper checks for folder '/run/systemd/system' existence.
-      ## So we should do.
-      if [ -d /run/systemd/system ]; then
-         if systemctl --no-pager --no-block status privleapd.service &>/dev/null; then
-            source /usr/libexec/helper-scripts/accountctl.sh
-            for user in $(who | awk '{ print $1 }' | sort -u); do
-               target_uid="$(get_entry "${user}" passwd uid)"
-               ## debhelper uses '|| true' for systemctl start action so we should too.
-               systemctl start "leapctl@${target_uid}.service" || true
-            done
-         fi
-      fi
-=======
->>>>>>> e5224a29
    ;;
 
    abort-upgrade|abort-remove|abort-deconfigure)
